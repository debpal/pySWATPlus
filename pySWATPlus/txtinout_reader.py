--- conflicted
+++ resolved
@@ -49,13 +49,8 @@
 
         # Raise error on executable files
         if len(exe_files) != 1:
-<<<<<<< HEAD
-            raise ValueError(
-                f'Expected exactly one ".exe" file in directory {str(tio_dir)}, but found none or multiple'
-=======
             raise TypeError(
                 'Expected exactly one executable file in the parent folder, but found none or multiple'
->>>>>>> cf0a003a
             )
 
         # TxtInOut directory path
